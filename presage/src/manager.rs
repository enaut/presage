use std::{
    cell::RefCell,
    fmt,
    ops::RangeBounds,
    time::{Duration, SystemTime, UNIX_EPOCH},
};

use futures::{channel::mpsc, channel::oneshot, future, pin_mut, AsyncReadExt, Stream, StreamExt};
use log::{debug, error, info, trace, warn};
<<<<<<< HEAD
use rand::{distributions::Alphanumeric, rngs::StdRng, Rng, RngCore, SeedableRng};
=======
use parking_lot::Mutex;
use rand::{
    distributions::{Alphanumeric, DistString},
    rngs::StdRng,
    RngCore, SeedableRng,
};
>>>>>>> 1e84c13f
use serde::{Deserialize, Serialize};
use url::Url;

use libsignal_service::push_service::{RegistrationMethod, VerificationTransport};
use libsignal_service::{
    attachment_cipher::decrypt_in_place,
    cipher,
    configuration::{ServiceConfiguration, SignalServers, SignalingKey},
    content::{ContentBody, DataMessage, DataMessageFlags, Metadata, SyncMessage},
<<<<<<< HEAD
    groups_v2::{Group, GroupsManager, InMemoryCredentialsCache},
    messagepipe::{MessagePipe, ServiceCredentials},
=======
    groups_v2::{decrypt_group, Group, GroupsManager, InMemoryCredentialsCache},
    messagepipe::ServiceCredentials,
>>>>>>> 1e84c13f
    models::Contact,
    prelude::{phonenumber::PhoneNumber, Content, ProfileKey, PushService, Uuid},
    proto::{
        data_message::Delete, sync_message, AttachmentPointer, Envelope, GroupContextV2,
        NullMessage,
    },
    protocol::{KeyPair, PrivateKey, PublicKey, SenderCertificate},
    provisioning::{generate_registration_id, LinkingManager, SecondaryDeviceProvisioning},
    push_service::{
        AccountAttributes, DeviceCapabilities, DeviceId, ServiceError, ServiceIds, WhoAmIResponse,
        DEFAULT_DEVICE_ID,
    },
    receiver::MessageReceiver,
    sender::{AttachmentSpec, AttachmentUploadError},
    unidentified_access::UnidentifiedAccess,
    utils::{
        serde_optional_private_key, serde_optional_public_key, serde_private_key, serde_public_key,
        serde_signaling_key,
    },
    websocket::SignalWebSocket,
    AccountManager, Profile, ServiceAddress,
};
use libsignal_service_hyper::push_service::HyperPushService;

use crate::cache::CacheCell;
use crate::{serde::serde_profile_key, Thread};
use crate::{store::Store, Error};

type ServiceCipher<C> = cipher::ServiceCipher<C, StdRng>;
type MessageSender<C> = libsignal_service::prelude::MessageSender<HyperPushService, C, StdRng>;

#[derive(Clone)]
pub struct Manager<Store, State> {
    /// Implementation of a config-store to give to libsignal
    config_store: Store,
    /// Part of the manager which is persisted in the store.
    state: State,
    /// Random number generator
    rng: StdRng,
}

impl<Store, State: fmt::Debug> fmt::Debug for Manager<Store, State> {
    fn fmt(&self, f: &mut fmt::Formatter<'_>) -> fmt::Result {
        f.debug_struct("Manager")
            .field("state", &self.state)
            .finish_non_exhaustive()
    }
}

#[derive(Clone, Serialize, Deserialize)]
pub struct RegistrationOptions<'a> {
    pub signal_servers: SignalServers,
    pub phone_number: PhoneNumber,
    pub use_voice_call: bool,
    pub captcha: Option<&'a str>,
    pub force: bool,
}

pub struct Registration;
pub struct Linking;

pub struct Confirmation {
    signal_servers: SignalServers,
    phone_number: PhoneNumber,
    password: String,
    session_id: String,
}

#[derive(Clone, Serialize, Deserialize)]
pub struct Registered {
    #[serde(skip)]
    identified_push_service: CacheCell<HyperPushService>,
    #[serde(skip)]
    unidentified_push_service: CacheCell<HyperPushService>,
    #[serde(skip)]
    identified_websocket: RefCell<Option<SignalWebSocket>>,
    #[serde(skip)]
    unidentified_websocket: RefCell<Option<SignalWebSocket>>,
    #[serde(skip)]
    unidentified_sender_certificate: Option<SenderCertificate>,

    pub signal_servers: SignalServers,
    pub device_name: Option<String>,
    pub phone_number: PhoneNumber,
    #[serde(flatten)]
    pub service_ids: ServiceIds,
    password: String,
    #[serde(with = "serde_signaling_key")]
    signaling_key: SignalingKey,
    pub device_id: Option<u32>,
    pub registration_id: u32,
    #[serde(default)]
    pub pni_registration_id: Option<u32>,
    #[serde(with = "serde_private_key", rename = "private_key")]
    pub aci_private_key: PrivateKey,
    #[serde(with = "serde_public_key", rename = "public_key")]
    pub aci_public_key: PublicKey,
    #[serde(with = "serde_optional_private_key", default)]
    pub pni_private_key: Option<PrivateKey>,
    #[serde(with = "serde_optional_public_key", default)]
    pub pni_public_key: Option<PublicKey>,
    #[serde(with = "serde_profile_key")]
    profile_key: ProfileKey,
}

impl fmt::Debug for Registered {
    fn fmt(&self, f: &mut fmt::Formatter<'_>) -> fmt::Result {
        f.debug_struct("Registered")
            .field("signal_servers", &self.signal_servers)
            .field("phone_number", &self.phone_number)
            .finish_non_exhaustive()
    }
}

impl Registered {
    pub fn device_id(&self) -> u32 {
        self.device_id.unwrap_or(DEFAULT_DEVICE_ID)
    }
}

impl<C: Store> Manager<C, Registration> {
    /// Registers a new account with a phone number (and some options).
    ///
    /// The returned value is a [confirmation manager](Manager::confirm_verification_code) which you then
    /// have to use to send the confirmation code.
    ///
    /// ```no_run
    /// #[tokio::main]
    /// async fn main() -> anyhow::Result<()> {
    ///     use std::str::FromStr;
    ///
    ///     use presage::{
    ///         prelude::{phonenumber::PhoneNumber, SignalServers},
    ///         Manager, MigrationConflictStrategy, RegistrationOptions, SledStore,
    ///     };
    ///
    ///     let config_store =
    ///         SledStore::open("/tmp/presage-example", MigrationConflictStrategy::Drop)?;
    ///
    ///     let manager = Manager::register(
    ///         config_store,
    ///         RegistrationOptions {
    ///             signal_servers: SignalServers::Production,
    ///             phone_number: PhoneNumber::from_str("+16137827274")?,
    ///             use_voice_call: false,
    ///             captcha: None,
    ///             force: false,
    ///         },
    ///     )
    ///     .await?;
    ///
    ///     Ok(())
    /// }
    /// ```
    pub async fn register(
        mut config_store: C,
        registration_options: RegistrationOptions<'_>,
    ) -> Result<Manager<C, Confirmation>, Error<C::Error>> {
        let RegistrationOptions {
            signal_servers,
            phone_number,
            use_voice_call,
            captcha,
            force,
        } = registration_options;

        // check if we are already registered
        if !force && config_store.load_state().is_ok() {
            return Err(Error::AlreadyRegisteredError);
        }

        config_store.clear_registration()?;

        // generate a random alphanumeric 24 chars password
        let mut rng = StdRng::from_entropy();
        let password = Alphanumeric.sample_string(&mut rng, 24);

        let service_configuration: ServiceConfiguration = signal_servers.into();
        let mut push_service =
            HyperPushService::new(service_configuration, None, crate::USER_AGENT.to_string());

        trace!("creating registration verification session");

        let phone_number_string = phone_number.to_string();
        let mut session = push_service
            .create_verification_session(&phone_number_string, None, None, None)
            .await?;

        if !session.allowed_to_request_code {
            if session.captcha_required() {
                trace!("captcha required");
                if captcha.is_none() {
                    return Err(Error::CaptchaRequired);
                }
                session = push_service
                    .patch_verification_session(&session.id, None, None, None, captcha, None)
                    .await?
            }
            if session.push_challenge_required() {
                return Err(Error::PushChallengeRequired);
            }
        }

        if !session.allowed_to_request_code {
            return Err(Error::RequestingCodeForbidden(session));
        }

        trace!("requesting verification code");

        session = push_service
            .request_verification_code(
                &session.id,
                crate::USER_AGENT,
                if use_voice_call {
                    VerificationTransport::Voice
                } else {
                    VerificationTransport::Sms
                },
            )
            .await?;

        let manager = Manager {
            config_store,
            state: Confirmation {
                signal_servers,
                phone_number,
                password,
                session_id: session.id,
            },
            rng,
        };

        Ok(manager)
    }
}

impl<C: Store> Manager<C, Linking> {
    /// Links this client as a secondary device from the device used to register the account (usually a phone).
    /// The URL to present to the user will be sent in the channel given as the argument.
    ///
    /// ```no_run
    /// use futures::{channel::oneshot, future, StreamExt};
    /// use presage::{prelude::SignalServers, Manager, MigrationConflictStrategy, SledStore};
    ///
    /// #[tokio::main]
    /// async fn main() -> anyhow::Result<()> {
    ///     let config_store =
    ///         SledStore::open("/tmp/presage-example", MigrationConflictStrategy::Drop)?;
    ///
    ///     let (mut tx, mut rx) = oneshot::channel();
    ///     let (manager, err) = future::join(
    ///         Manager::link_secondary_device(
    ///             config_store,
    ///             SignalServers::Production,
    ///             "my-linked-client".into(),
    ///             tx,
    ///         ),
    ///         async move {
    ///             match rx.await {
    ///                 Ok(url) => println!("Show URL {} as QR code to user", url),
    ///                 Err(e) => println!("Error linking device: {}", e),
    ///             }
    ///         },
    ///     )
    ///     .await;
    ///
    ///     Ok(())
    /// }
    /// ```
    pub async fn link_secondary_device(
        mut config_store: C,
        signal_servers: SignalServers,
        device_name: String,
        provisioning_link_channel: oneshot::Sender<Url>,
    ) -> Result<Manager<C, Registered>, Error<C::Error>> {
        // clear the database: the moment we start the process, old API credentials are invalidated
        // and you won't be able to use this client anyways
        config_store.clear_registration()?;

        // generate a random alphanumeric 24 chars password
        let mut rng = StdRng::from_entropy();
        let password = Alphanumeric.sample_string(&mut rng, 24);

        // generate a 52 bytes signaling key
        let mut signaling_key = [0u8; 52];
        rng.fill_bytes(&mut signaling_key);

        let service_configuration: ServiceConfiguration = signal_servers.into();
        let push_service =
            HyperPushService::new(service_configuration, None, crate::USER_AGENT.to_string());

        let mut linking_manager: LinkingManager<HyperPushService> =
            LinkingManager::new(push_service, password.clone());

        let (tx, mut rx) = mpsc::channel(1);

        let (wait_for_qrcode_scan, registration) = future::join(
            linking_manager.provision_secondary_device(&mut rng, signaling_key, tx),
            async move {
                if let Some(SecondaryDeviceProvisioning::Url(url)) = rx.next().await {
                    log::info!("generating qrcode from provisioning link: {}", &url);
                    if provisioning_link_channel.send(url).is_err() {
                        return Err(Error::LinkError);
                    }
                } else {
                    return Err(Error::LinkError);
                }

                if let Some(SecondaryDeviceProvisioning::NewDeviceRegistration {
                    phone_number,
                    device_id: DeviceId { device_id },
                    registration_id,
                    pni_registration_id,
                    profile_key,
                    service_ids,
                    aci_private_key,
                    aci_public_key,
                    pni_private_key,
                    pni_public_key,
                }) = rx.next().await
                {
                    log::info!("successfully registered device {}", &service_ids);
                    Ok(Registered {
                        identified_push_service: CacheCell::default(),
                        unidentified_push_service: CacheCell::default(),
                        identified_websocket: Default::default(),
                        unidentified_websocket: Default::default(),
                        unidentified_sender_certificate: Default::default(),
                        signal_servers,
                        device_name: Some(device_name),
                        phone_number,
                        service_ids,
                        signaling_key,
                        password,
                        device_id: Some(device_id),
                        registration_id,
                        pni_registration_id: Some(pni_registration_id),
                        aci_public_key,
                        aci_private_key,
                        pni_public_key: Some(pni_public_key),
                        pni_private_key: Some(pni_private_key),
                        profile_key: ProfileKey::create(
                            profile_key.try_into().expect("32 bytes for profile key"),
                        ),
                    })
                } else {
                    Err(Error::NoProvisioningMessageReceived)
                }
            },
        )
        .await;

        wait_for_qrcode_scan?;

        let mut manager = Manager {
            rng,
            config_store,
            state: registration?,
        };

        manager.config_store.save_state(&manager.state)?;

        match (
            manager.register_pre_keys().await,
            manager.set_account_attributes().await,
            manager.sync_contacts().await,
        ) {
            (Err(e), _, _) | (_, Err(e), _) => {
                // clear the entire store on any error, there's no possible recovery here
                manager.config_store.clear_registration()?;
                Err(e)
            }
            (_, _, Err(e)) => {
                warn!("failed to synchronize contacts: {e}");
                Ok(manager)
            }
            _ => Ok(manager),
        }
    }
}

impl<C: Store> Manager<C, Confirmation> {
    /// Confirm a newly registered account using the code you
    /// received by SMS or phone call.
    ///
    /// Returns a [registered manager](Manager::load_registered) that you can use
    /// to send and receive messages.
    pub async fn confirm_verification_code(
        self,
        confirmation_code: impl AsRef<str>,
    ) -> Result<Manager<C, Registered>, Error<C::Error>> {
        trace!("confirming verification code");

        let registration_id = generate_registration_id(&mut StdRng::from_entropy());
        let pni_registration_id = generate_registration_id(&mut StdRng::from_entropy());

        let Confirmation {
            signal_servers,
            phone_number,
            password,
            session_id,
        } = self.state;

        let credentials = ServiceCredentials {
            uuid: None,
            phonenumber: phone_number.clone(),
            password: Some(password.clone()),
            signaling_key: None,
            device_id: None,
        };

        let service_configuration: ServiceConfiguration = signal_servers.into();
        let mut push_service = HyperPushService::new(
            service_configuration,
            Some(credentials),
            crate::USER_AGENT.to_string(),
        );

        let session = push_service
            .submit_verification_code(&session_id, confirmation_code.as_ref())
            .await?;

        trace!("verification code submitted");

        if !session.verified {
            return Err(Error::UnverifiedRegistrationSession);
        }

        let mut rng = StdRng::from_entropy();

        // generate a 52 bytes signaling key
        let mut signaling_key = [0u8; 52];
        rng.fill_bytes(&mut signaling_key);

        let mut profile_key = [0u8; 32];
        rng.fill_bytes(&mut profile_key);

        let profile_key = ProfileKey::generate(profile_key);

        let skip_device_transfer = false;
        let registered = push_service
            .submit_registration_request(
                RegistrationMethod::SessionId(&session_id),
                AccountAttributes {
                    name: None,
                    signaling_key: Some(signaling_key.to_vec()),
                    registration_id,
                    pni_registration_id,
                    voice: false,
                    video: false,
                    fetches_messages: true,
                    pin: None,
                    registration_lock: None,
                    unidentified_access_key: Some(profile_key.derive_access_key().to_vec()),
                    unrestricted_unidentified_access: false, // TODO: make this configurable?
                    discoverable_by_phone_number: true,
                    capabilities: DeviceCapabilities {
                        gv2: true,
                        gv1_migration: true,
                        ..Default::default()
                    },
                },
                skip_device_transfer,
            )
            .await?;

        let aci_identity_key_pair = KeyPair::generate(&mut rng);
        let pni_identity_key_pair = KeyPair::generate(&mut rng);

        trace!("confirmed! (and registered)");

        let mut manager = Manager {
            rng,
            config_store: self.config_store,
            state: Registered {
                identified_push_service: CacheCell::default(),
                unidentified_push_service: CacheCell::default(),
                identified_websocket: Default::default(),
                unidentified_websocket: Default::default(),
                unidentified_sender_certificate: Default::default(),
                signal_servers: self.state.signal_servers,
                device_name: None,
                phone_number,
                service_ids: ServiceIds {
                    aci: registered.uuid,
                    pni: registered.pni,
                },
                password,
                signaling_key,
                device_id: None,
                registration_id,
                pni_registration_id: Some(pni_registration_id),
                aci_private_key: aci_identity_key_pair.private_key,
                aci_public_key: aci_identity_key_pair.public_key,
                pni_private_key: Some(pni_identity_key_pair.private_key),
                pni_public_key: Some(pni_identity_key_pair.public_key),
                profile_key,
            },
        };

        manager.config_store.save_state(&manager.state)?;

        if let Err(e) = manager.register_pre_keys().await {
            // clear the entire store on any error, there's no possible recovery here
            manager.config_store.clear_registration()?;
            Err(e)
        } else {
            Ok(manager)
        }
    }
}

impl<C: Store> Manager<C, Registered> {
    /// Loads a previously registered account from the implemented [Store].
    ///
    /// Returns a instance of [Manager] you can use to send & receive messages.
    pub async fn load_registered(config_store: C) -> Result<Self, Error<C::Error>> {
        let state = config_store
            .load_state()?
            .ok_or(Error::NotYetRegisteredError)?;

        let mut manager = Self {
            rng: StdRng::from_entropy(),
            config_store,
            state,
        };

        if manager.state.pni_registration_id.is_none() {
            manager.set_account_attributes().await?;
        }

        Ok(manager)
    }

    async fn register_pre_keys(&mut self) -> Result<(), Error<C::Error>> {
        trace!("registering pre keys");
        let mut account_manager = AccountManager::new(
            self.identified_push_service()?,
            Some(self.state.profile_key),
        );

        let (pre_keys_offset_id, next_signed_pre_key_id, next_pq_pre_key_id) = account_manager
            .update_pre_key_bundle(
                &mut self.config_store.clone(),
                &mut self.rng,
                self.config_store.pre_keys_offset_id()?,
                self.config_store.next_signed_pre_key_id()?,
                self.config_store.next_pq_pre_key_id()?,
                true,
            )
            .await?;

        self.config_store
            .set_pre_keys_offset_id(pre_keys_offset_id)?;
        self.config_store
            .set_next_signed_pre_key_id(next_signed_pre_key_id)?;
        self.config_store
            .set_next_pq_pre_key_id(next_pq_pre_key_id)?;

        trace!("registered pre keys");
        Ok(())
    }

    async fn set_account_attributes(&mut self) -> Result<(), Error<C::Error>> {
        trace!("setting account attributes");
        let mut account_manager = AccountManager::new(
            self.identified_push_service()?,
            Some(self.state.profile_key),
        );

        let pni_registration_id = if let Some(pni_registration_id) = self.state.pni_registration_id
        {
            pni_registration_id
        } else {
            info!("migrating to PNI");
            let pni_registration_id = generate_registration_id(&mut StdRng::from_entropy());
            self.state.pni_registration_id = Some(pni_registration_id);
            self.config_store.save_state(&self.state)?;
            pni_registration_id
        };

        account_manager
            .set_account_attributes(AccountAttributes {
                name: self.state.device_name.clone(),
                registration_id: self.state.registration_id,
                pni_registration_id,
                signaling_key: None,
                voice: false,
                video: false,
                fetches_messages: true,
                pin: None,
                registration_lock: None,
                unidentified_access_key: Some(self.state.profile_key.derive_access_key().to_vec()),
                unrestricted_unidentified_access: false,
                discoverable_by_phone_number: true,
                capabilities: DeviceCapabilities {
                    gv2: true,
                    gv1_migration: true,
                    ..Default::default()
                },
            })
            .await?;

        if self.state.pni_registration_id.is_none() {
            debug!("fetching PNI UUID and updating state");
            let whoami = self.whoami().await?;
            self.state.service_ids.pni = whoami.pni;
            self.config_store.save_state(&self.state)?;
        }

        trace!("done setting account attributes");
        Ok(())
    }

    async fn wait_for_contacts_sync(
        &mut self,
        mut messages: impl Stream<Item = Content> + Unpin,
    ) -> Result<(), Error<C::Error>> {
        let mut message_receiver = MessageReceiver::new(self.identified_push_service()?);
        while let Some(Content { body, .. }) = messages.next().await {
            if let ContentBody::SynchronizeMessage(SyncMessage {
                contacts: Some(contacts),
                ..
            }) = body
            {
                let contacts = message_receiver.retrieve_contacts(&contacts).await?;
                let _ = self.config_store.clear_contacts();
                self.config_store
                    .save_contacts(contacts.filter_map(Result::ok))?;
                info!("saved contacts");
                return Ok(());
            }
        }
        Ok(())
    }

    async fn sync_contacts(&mut self) -> Result<(), Error<C::Error>> {
        let messages = self.receive_messages_stream(true).await?;
        pin_mut!(messages);

        self.request_contacts_sync().await?;

        info!("waiting for contacts sync for up to 60 seconds");

        tokio::time::timeout(
            Duration::from_secs(60),
            self.wait_for_contacts_sync(messages),
        )
        .await
        .map_err(Error::from)??;

        Ok(())
    }

    /// Request that the primary device to encrypt & send all of its contacts as a message to ourselves
    /// which can be then received, decrypted and stored in the message receiving loop.
    ///
    /// **Note**: If successful, the contacts are not yet received and stored, but will only be
    /// processed when they're received using the `MessageReceiver`.
    pub async fn request_contacts_sync(&mut self) -> Result<(), Error<C::Error>> {
        trace!("requesting contacts sync");
        let sync_message = SyncMessage {
            request: Some(sync_message::Request {
                r#type: Some(sync_message::request::Type::Contacts as i32),
            }),
            ..Default::default()
        };

        let timestamp = std::time::SystemTime::now()
            .duration_since(UNIX_EPOCH)
            .expect("Time went backwards")
            .as_millis() as u64;

        // first request the sync
        self.send_message(self.state.service_ids.aci, sync_message, timestamp)
            .await?;

        Ok(())
    }

    async fn sender_certificate(&mut self) -> Result<SenderCertificate, Error<C::Error>> {
        let needs_renewal = |sender_certificate: Option<&SenderCertificate>| -> bool {
            if sender_certificate.is_none() {
                return true;
            }

            let seconds_since_epoch = SystemTime::now()
                .duration_since(UNIX_EPOCH)
                .expect("Time went backwards")
                .as_secs();

            if let Some(expiration) = sender_certificate.and_then(|s| s.expiration().ok()) {
                expiration >= seconds_since_epoch - 600
            } else {
                true
            }
        };

        if needs_renewal(self.state.unidentified_sender_certificate.as_ref()) {
            let sender_certificate = self
                .identified_push_service()?
                .get_uuid_only_sender_certificate()
                .await?;

            self.state
                .unidentified_sender_certificate
                .replace(sender_certificate);
        }

        Ok(self
            .state
            .unidentified_sender_certificate
            .clone()
            .expect("logic error"))
    }

    pub async fn submit_recaptcha_challenge(
        &self,
        token: &str,
        captcha: &str,
    ) -> Result<(), Error<C::Error>> {
        let mut account_manager = AccountManager::new(self.identified_push_service()?, None);
        account_manager
            .submit_recaptcha_challenge(token, captcha)
            .await?;
        Ok(())
    }

    /// Returns a handle on the registered state
    pub fn state(&self) -> &Registered {
        &self.state
    }

    /// Fetches basic information on the registered device.
    pub async fn whoami(&self) -> Result<WhoAmIResponse, Error<C::Error>> {
        Ok(self.identified_push_service()?.whoami().await?)
    }

    /// Fetches the profile (name, about, status emoji) of the registered user.
    pub async fn retrieve_profile(&mut self) -> Result<Profile, Error<C::Error>> {
        self.retrieve_profile_by_uuid(self.state.service_ids.aci, self.state.profile_key)
            .await
    }

    /// Fetches the profile of the provided user by UUID and profile key.
    pub async fn retrieve_profile_by_uuid(
        &mut self,
        uuid: Uuid,
        profile_key: ProfileKey,
    ) -> Result<Profile, Error<C::Error>> {
        // Check if profile is cached.
        if let Some(profile) = self.config_store.profile(uuid, profile_key).ok().flatten() {
            return Ok(profile);
        }

        let mut account_manager =
            AccountManager::new(self.identified_push_service()?, Some(profile_key));

        let profile = account_manager.retrieve_profile(uuid.into()).await?;

        let _ = self
            .config_store
            .save_profile(uuid, profile_key, profile.clone());
        Ok(profile)
    }

    /// Get a single contact by its UUID
    ///
    /// Note: this only currently works when linked as secondary device (the contacts are sent by the primary device at linking time)
    pub fn contact_by_id(&self, id: &Uuid) -> Result<Option<Contact>, Error<C::Error>> {
        Ok(self.config_store.contact_by_id(*id)?)
    }

    /// Returns an iterator on contacts stored in the [Store].
    pub fn contacts(
        &self,
    ) -> Result<impl Iterator<Item = Result<Contact, Error<C::Error>>>, Error<C::Error>> {
        let iter = self.config_store.contacts()?;
        Ok(iter.map(|r| r.map_err(Into::into)))
    }

    /// Get a group (either from the local cache, or fetch it remotely) using its master key
    pub fn group(&self, master_key_bytes: &[u8]) -> Result<Option<Group>, Error<C::Error>> {
        Ok(self.config_store.group(master_key_bytes.try_into()?)?)
    }

    /// Returns an iterator on groups stored in the [Store].
    pub fn groups(&self) -> Result<C::GroupsIter, Error<C::Error>> {
        Ok(self.config_store.groups()?)
    }

    /// Get a single message in a thread (identified by its server-side sent timestamp)
    pub fn message(
        &self,
        thread: &Thread,
        timestamp: u64,
    ) -> Result<Option<Content>, Error<C::Error>> {
        Ok(self.config_store.message(thread, timestamp)?)
    }

    /// Get an iterator of messages in a thread, optionally starting from a point in time.
    pub fn messages(
        &self,
        thread: &Thread,
        range: impl RangeBounds<u64>,
    ) -> Result<C::MessagesIter, Error<C::Error>> {
        Ok(self.config_store.messages(thread, range)?)
    }

    async fn receive_messages_encrypted(
        &mut self,
    ) -> Result<impl Stream<Item = Result<Envelope, ServiceError>>, Error<C::Error>> {
        let credentials = self.credentials()?.ok_or(Error::NotYetRegisteredError)?;
<<<<<<< HEAD
        let ws = self.identified_websocket().await?;
        let pipe = MessagePipe::from_socket(ws, credentials);
=======
        let allow_stories = false;
        let pipe = MessageReceiver::new(self.push_service()?)
            .create_message_pipe(credentials, allow_stories)
            .await?;

        let service_configuration: ServiceConfiguration = self.state.signal_servers.into();
        let mut unidentified_push_service =
            HyperPushService::new(service_configuration, None, crate::USER_AGENT.to_string());
        let unidentified_ws = unidentified_push_service
            .ws("/v1/websocket/", &[], None, false)
            .await?;
        self.state.identified_websocket.lock().replace(pipe.ws());
        self.state
            .unidentified_websocket
            .lock()
            .replace(unidentified_ws);

>>>>>>> 1e84c13f
        Ok(pipe.stream())
    }

    /// Starts receiving and storing messages.
    ///
    /// Returns a [Stream] of messages to consume. Messages will also be stored by the implementation of the [MessageStore].
    pub async fn receive_messages(
        &mut self,
    ) -> Result<impl Stream<Item = Content>, Error<C::Error>> {
        self.receive_messages_stream(false).await
    }

    fn groups_manager(
        &self,
    ) -> Result<GroupsManager<HyperPushService, InMemoryCredentialsCache>, Error<C::Error>> {
        let service_configuration: ServiceConfiguration = self.state.signal_servers.into();
        let server_public_params = service_configuration.zkgroup_server_public_params;

        let groups_credentials_cache = InMemoryCredentialsCache::default();
        let groups_manager = GroupsManager::new(
            self.state.service_ids.clone(),
            self.identified_push_service()?,
            groups_credentials_cache,
            server_public_params,
        );

        Ok(groups_manager)
    }

    async fn receive_messages_stream(
        &mut self,
        include_internal_events: bool,
    ) -> Result<impl Stream<Item = Content>, Error<C::Error>> {
        struct StreamState<S, C> {
            encrypted_messages: S,
            service_cipher: ServiceCipher<C>,
            config_store: C,
            groups_manager: GroupsManager<HyperPushService, InMemoryCredentialsCache>,
            include_internal_events: bool,
        }

        let init = StreamState {
            encrypted_messages: Box::pin(self.receive_messages_encrypted().await?),
            service_cipher: self.new_service_cipher()?,
            config_store: self.config_store.clone(),
            groups_manager: self.groups_manager()?,
            include_internal_events,
        };

        Ok(futures::stream::unfold(init, |mut state| async move {
            loop {
                match state.encrypted_messages.next().await {
                    Some(Ok(envelope)) => {
                        match state.service_cipher.open_envelope(envelope).await {
                            Ok(Some(content)) => {
                                // contacts synchronization sent from the primary device (happens after linking, or on demand)
                                if let ContentBody::SynchronizeMessage(SyncMessage {
                                    contacts: Some(_),
                                    ..
                                }) = &content.body
                                {
                                    if state.include_internal_events {
                                        return Some((content, state));
                                    } else {
                                        continue;
                                    }
                                }

                                if let ContentBody::DataMessage(DataMessage {
                                    group_v2:
                                        Some(GroupContextV2 {
                                            master_key: Some(master_key_bytes),
                                            revision: Some(revision),
                                            ..
                                        }),
                                    ..
                                })
                                | ContentBody::SynchronizeMessage(SyncMessage {
                                    sent:
                                        Some(sync_message::Sent {
                                            message:
                                                Some(DataMessage {
                                                    group_v2:
                                                        Some(GroupContextV2 {
                                                            master_key: Some(master_key_bytes),
                                                            revision: Some(revision),
                                                            ..
                                                        }),
                                                    ..
                                                }),
                                            ..
                                        }),
                                    ..
                                }) = &content.body
                                {
                                    // there's two things to implement: the group metadata (fetched from HTTP API)
                                    // and the group changes, which are part of the protobuf messages
                                    // this means we kinda need our own internal representation of groups inside of presage?
                                    if let Ok(Some(group)) = upsert_group(
                                        &state.config_store,
                                        &mut state.groups_manager,
                                        master_key_bytes,
                                        revision,
                                    )
                                    .await
                                    {
                                        log::trace!("{group:?}");
                                    }
                                }

                                if let Err(e) =
                                    save_message(&mut state.config_store, content.clone())
                                {
                                    log::error!("Error saving message to store: {}", e);
                                }

                                return Some((content, state));
                            }
                            Ok(None) => {
                                debug!("Empty envelope..., message will be skipped!")
                            }
                            Err(e) => {
                                error!("Error opening envelope: {:?}, message will be skipped!", e);
                            }
                        }
                    }
                    Some(Err(e)) => error!("Error: {}", e),
                    None => return None,
                }
            }
        }))
    }

    /// Sends a messages to the provided [ServiceAddress].
    /// The timestamp should be set to now and is used by Signal mobile apps
    /// to order messages later, and apply reactions.
    ///
    /// This method will automatically update the [DataMessage::expiration_timer] if it is set to
    /// [None] such that the chat will keep the current expire timer.
    pub async fn send_message(
        &mut self,
        recipient_addr: impl Into<ServiceAddress>,
        message: impl Into<ContentBody>,
        timestamp: u64,
    ) -> Result<(), Error<C::Error>> {
        let mut sender = self.new_message_sender().await?;

        let online_only = false;
        let recipient = recipient_addr.into();
        let mut content_body: ContentBody = message.into();

        // Only update the expiration timer if it is not set.
        match content_body {
            ContentBody::DataMessage(DataMessage {
                expire_timer: ref mut timer,
                ..
            }) if timer.is_none() => {
                // Set the expire timer to None for errors.
                let store_expire_timer = self
                    .config_store
                    .expire_timer(&Thread::Contact(recipient.uuid))
                    .unwrap_or_default();

                *timer = store_expire_timer;
            }
            _ => {}
        }

        let sender_certificate = self.sender_certificate().await?;
        let unidentified_access =
            self.config_store
                .profile_key(&recipient.uuid)?
                .map(|profile_key| UnidentifiedAccess {
                    key: profile_key.derive_access_key().to_vec(),
                    certificate: sender_certificate.clone(),
                });

        sender
            .send_message(
                &recipient,
                unidentified_access,
                content_body.clone(),
                timestamp,
                online_only,
            )
            .await?;

        // save the message
        let content = Content {
            metadata: Metadata {
                sender: self.state.service_ids.aci.into(),
                sender_device: self.state.device_id(),
                timestamp,
                needs_receipt: false,
                unidentified_sender: false,
            },
            body: content_body,
        };

        let thread = Thread::Contact(recipient.uuid);
        save_message_with_thread(&mut self.config_store, content, thread)?;

        Ok(())
    }

    /// Uploads attachments prior to linking them in a message.
    pub async fn upload_attachments(
        &self,
        attachments: Vec<(AttachmentSpec, Vec<u8>)>,
    ) -> Result<Vec<Result<AttachmentPointer, AttachmentUploadError>>, Error<C::Error>> {
        if attachments.is_empty() {
            return Ok(Vec::new());
        }
        let sender = self.new_message_sender().await?;
        let upload = future::join_all(attachments.into_iter().map(move |(spec, contents)| {
            let mut sender = sender.clone();
            async move { sender.upload_attachment(spec, contents).await }
        }));
        Ok(upload.await)
    }

    /// Sends one message in a group (v2). The `master_key_bytes` is required to have 32 elements.
    ///
    /// This method will automatically update the [DataMessage::expiration_timer] if it is set to
    /// [None] such that the chat will keep the current expire timer.
    pub async fn send_message_to_group(
        &mut self,
        master_key_bytes: &[u8],
        mut message: DataMessage,
        timestamp: u64,
    ) -> Result<(), Error<C::Error>> {
        // Only update the expiration timer if it is not set.
        match message {
            DataMessage {
                expire_timer: ref mut timer,
                ..
            } if timer.is_none() => {
                // Set the expire timer to None for errors.
                let store_expire_timer = self
                    .config_store
                    .expire_timer(&Thread::Group(
                        master_key_bytes
                            .try_into()
                            .expect("Master key bytes to be of size 32."),
                    ))
                    .unwrap_or_default();

                *timer = store_expire_timer;
            }
            _ => {}
        }
        let mut sender = self.new_message_sender().await?;

        let mut groups_manager = self.groups_manager()?;
        let Some(group) = upsert_group(
            &self.config_store,
            &mut groups_manager,
            master_key_bytes,
            &0,
        )
        .await?
        else {
            return Err(Error::UnknownGroup);
        };

        let sender_certificate = self.sender_certificate().await?;
        let mut recipients = Vec::new();
        for member in group
            .members
            .into_iter()
            .filter(|m| m.uuid != self.state.service_ids.aci)
        {
            let unidentified_access =
                self.config_store
                    .profile_key(&member.uuid)?
                    .map(|profile_key| UnidentifiedAccess {
                        key: profile_key.derive_access_key().to_vec(),
                        certificate: sender_certificate.clone(),
                    });
            recipients.push((member.uuid.into(), unidentified_access));
        }

        let online_only = false;
        let results = sender
            .send_message_to_group(recipients, message.clone(), timestamp, online_only)
            .await;

        // return first error if any
        results.into_iter().find(|res| res.is_err()).transpose()?;

        let content = Content {
            metadata: Metadata {
                sender: self.state.service_ids.aci.into(),
                sender_device: self.state.device_id(),
                timestamp,
                needs_receipt: false, // TODO: this is just wrong
                unidentified_sender: false,
            },
            body: message.into(),
        };

        save_message(&mut self.config_store, content)?;

        Ok(())
    }

    /// Clears all sessions established wiht [recipient](ServiceAddress).
    pub async fn clear_sessions(&self, recipient: &ServiceAddress) -> Result<(), Error<C::Error>> {
        self.config_store.delete_all_sessions(recipient).await?;
        Ok(())
    }

    /// Downloads and decrypts a single attachment.
    pub async fn get_attachment(
        &self,
        attachment_pointer: &AttachmentPointer,
    ) -> Result<Vec<u8>, Error<C::Error>> {
        let mut service = self.identified_push_service()?;
        let mut attachment_stream = service.get_attachment(attachment_pointer).await?;

        // We need the whole file for the crypto to check out
        let mut ciphertext = Vec::new();
        let len = attachment_stream.read_to_end(&mut ciphertext).await?;

        trace!("downloaded encrypted attachment of {} bytes", len);

        let key: [u8; 64] = attachment_pointer.key().try_into()?;
        decrypt_in_place(key, &mut ciphertext)?;

        Ok(ciphertext)
    }

    pub async fn send_session_reset(
        &mut self,
        recipient: &ServiceAddress,
        timestamp: u64,
    ) -> Result<(), Error<C::Error>> {
        log::trace!("Resetting session for address: {}", recipient.uuid);
        let message = DataMessage {
            flags: Some(DataMessageFlags::EndSession as u32),
            ..Default::default()
        };

        self.send_message(*recipient, message, timestamp).await?;

        Ok(())
    }

    fn credentials(&self) -> Result<Option<ServiceCredentials>, Error<C::Error>> {
        Ok(Some(ServiceCredentials {
            uuid: Some(self.state.service_ids.aci),
            phonenumber: self.state.phone_number.clone(),
            password: Some(self.state.password.clone()),
            signaling_key: Some(self.state.signaling_key),
            device_id: self.state.device_id,
        }))
    }

    /// Return a clone of a cached push service.
    ///
    /// If no service is yet cached, it will create and cache one.
    fn identified_push_service(&self) -> Result<HyperPushService, Error<C::Error>> {
        self.state.identified_push_service.get(|| {
            let credentials = self.credentials()?;
            let service_configuration: ServiceConfiguration = self.state.signal_servers.into();
            Ok(HyperPushService::new(
                service_configuration,
                credentials,
                crate::USER_AGENT.to_string(),
            ))
        })
    }

    /// Return a clone of a cached _unidentified_ push service.
    fn unidentified_push_service(&self) -> Result<HyperPushService, Error<C::Error>> {
        self.state.unidentified_push_service.get(|| {
            let service_configuration: ServiceConfiguration = self.state.signal_servers.into();
            Ok(HyperPushService::new(
                service_configuration,
                None,
                crate::USER_AGENT.to_string(),
            ))
        })
    }

    async fn identified_websocket(&self) -> Result<SignalWebSocket, Error<C::Error>> {
        let socket = self.state.identified_websocket.borrow().clone();
        if let Some(ws) = socket {
            return Ok(ws);
        }

        let ws = self
            .identified_push_service()?
            .ws("/v1/websocket/", self.credentials()?, true)
            .await?;
        self.state.identified_websocket.replace(Some(ws.clone()));
        Ok(ws)
    }

    async fn unidentified_websocket(&self) -> Result<SignalWebSocket, Error<C::Error>> {
        let socket = self.state.unidentified_websocket.borrow().clone();
        if let Some(ws) = socket {
            Ok(ws)
        } else {
            let ws = self
                .unidentified_push_service()?
                .ws("/v1/websocket/", None, true)
                .await?;
            self.state.unidentified_websocket.replace(Some(ws.clone()));
            Ok(ws)
        }
    }

    /// Creates a new message sender.
    async fn new_message_sender(&self) -> Result<MessageSender<C>, Error<C::Error>> {
        let local_addr = ServiceAddress {
            uuid: self.state.service_ids.aci,
        };

<<<<<<< HEAD
=======
        let identified_websocket = self
            .state
            .identified_websocket
            .lock()
            .clone()
            .ok_or(Error::MessagePipeNotStarted)?;

        let service_configuration: ServiceConfiguration = self.state.signal_servers.into();
        let mut unidentified_push_service =
            HyperPushService::new(service_configuration, None, crate::USER_AGENT.to_string());
        let unidentified_websocket = unidentified_push_service
            .ws("/v1/websocket/", &[], None, false)
            .await?;

>>>>>>> 1e84c13f
        Ok(MessageSender::new(
            self.identified_websocket().await?,
            self.unidentified_websocket().await?,
            self.identified_push_service()?,
            self.new_service_cipher()?,
            self.rng.clone(),
            self.config_store.clone(),
            local_addr,
            self.state.device_id.unwrap_or(DEFAULT_DEVICE_ID).into(),
        ))
    }

    /// Creates a new service cipher.
    fn new_service_cipher(&self) -> Result<ServiceCipher<C>, Error<C::Error>> {
        let service_configuration: ServiceConfiguration = self.state.signal_servers.into();
        let service_cipher = ServiceCipher::new(
            self.config_store.clone(),
            self.rng.clone(),
            service_configuration.unidentified_sender_trust_root,
            self.state.service_ids.aci,
            self.state.device_id.unwrap_or(DEFAULT_DEVICE_ID),
        );

        Ok(service_cipher)
    }

    /// Returns the title of a thread (contact or group).
    pub async fn thread_title(&self, thread: &Thread) -> Result<String, Error<C::Error>> {
        match thread {
            Thread::Contact(uuid) => {
                let contact = match self.contact_by_id(uuid) {
                    Ok(contact) => contact,
                    Err(e) => {
                        log::info!("Error getting contact by id: {}, {:?}", e, uuid);
                        None
                    }
                };
                Ok(match contact {
                    Some(contact) => contact.name,
                    None => uuid.to_string(),
                })
            }
            Thread::Group(id) => match self.group(id)? {
                Some(group) => Ok(group.title),
                None => Ok("".to_string()),
            },
        }
    }

    #[deprecated = "use Manager::contact_by_id"]
    pub fn get_contacts(
        &self,
    ) -> Result<impl Iterator<Item = Result<Contact, Error<C::Error>>>, Error<C::Error>> {
        self.contacts()
    }

    #[deprecated = "use Manager::contact_by_id"]
    pub fn get_contact_by_id(&self, id: Uuid) -> Result<Option<Contact>, Error<C::Error>> {
        self.contact_by_id(&id)
    }

    #[deprecated = "use Manager::groups"]
    pub fn get_groups(&self) -> Result<C::GroupsIter, Error<C::Error>> {
        self.groups()
    }

    #[deprecated = "use Manager::group"]
    pub fn get_group(&self, master_key_bytes: &[u8]) -> Result<Option<Group>, Error<C::Error>> {
        self.group(master_key_bytes)
    }
}

async fn upsert_group<C: Store>(
    config_store: &C,
    groups_manager: &mut GroupsManager<HyperPushService, InMemoryCredentialsCache>,
    master_key_bytes: &[u8],
    revision: &u32,
) -> Result<Option<Group>, Error<C::Error>> {
    let upsert_group = match config_store.group(master_key_bytes.try_into()?) {
        Ok(Some(group)) => {
            log::debug!("loaded group from local db {}", group.title);
            group.revision < *revision
        }
        Ok(None) => true,
        Err(e) => {
            log::warn!("failed to retrieve group from local db {}", e);
            true
        }
    };

    if upsert_group {
        log::debug!("fetching and saving group");
        match groups_manager.fetch_encrypted_group(master_key_bytes).await {
            Ok(encrypted_group) => {
                let group = decrypt_group(master_key_bytes, encrypted_group)?;
                if let Err(e) = config_store.save_group(master_key_bytes.try_into()?, &group) {
                    log::error!("failed to save group {master_key_bytes:?}: {e}",);
                }
            }
            Err(e) => {
                log::warn!("failed to fetch encrypted group: {e}")
            }
        }
    }

    Ok(config_store.group(master_key_bytes.try_into()?)?)
}

fn save_message_with_thread<C: Store>(
    config_store: &mut C,
    message: Content,
    thread: Thread,
) -> Result<(), Error<C::Error>> {
    // update recipient profile keys
    if let ContentBody::DataMessage(DataMessage {
        profile_key: Some(profile_key_bytes),
        ..
    }) = &message.body
    {
        if let Ok(profile_key_bytes) = profile_key_bytes.clone().try_into() {
            let sender_uuid = message.metadata.sender.uuid;
            let profile_key = ProfileKey::create(profile_key_bytes);
            log::debug!("inserting profile key for {sender_uuid}");
            config_store.upsert_profile_key(&sender_uuid, profile_key)?;
        }
    }

    // only save DataMessage and SynchronizeMessage (sent)
    match &message.body {
        ContentBody::NullMessage(_) => config_store.save_message(&thread, message)?,
        ContentBody::DataMessage(d)
        | ContentBody::SynchronizeMessage(SyncMessage {
            sent: Some(sync_message::Sent {
                message: Some(d), ..
            }),
            ..
        }) => match d {
            DataMessage {
                delete:
                    Some(Delete {
                        target_sent_timestamp: Some(ts),
                    }),
                ..
            } => {
                // replace an existing message by an empty NullMessage
                if let Some(mut existing_msg) = config_store.message(&thread, *ts)? {
                    existing_msg.metadata.sender.uuid = Uuid::nil();
                    existing_msg.body = NullMessage::default().into();
                    config_store.save_message(&thread, existing_msg)?;
                    debug!("message in thread {thread} @ {ts} deleted");
                }
            }
            _ => config_store.save_message(&thread, message)?,
        },
        ContentBody::CallMessage(_)
        | ContentBody::SynchronizeMessage(SyncMessage {
            call_event: Some(_),
            ..
        }) => config_store.save_message(&thread, message)?,
        ContentBody::SynchronizeMessage(_) => {
            debug!("skipping saving sync message without interesting fields")
        }
        ContentBody::ReceiptMessage(_) => debug!("skipping saving receipt message"),
        ContentBody::TypingMessage(_) => debug!("skipping saving typing message"),
        ContentBody::StoryMessage(_) => debug!("skipping story message"),
        ContentBody::PniSignatureMessage(_) => todo!(),
    }

    Ok(())
}

fn save_message<C: Store>(config_store: &mut C, message: Content) -> Result<(), Error<C::Error>> {
    let thread = Thread::try_from(&message)?;
    save_message_with_thread(config_store, message, thread)
}

#[cfg(test)]
mod tests {
    use libsignal_service::prelude::ProfileKey;
    use libsignal_service::protocol::KeyPair;
    use rand::RngCore;
    use serde_json::json;

    use crate::Registered;

    #[test]
    fn test_state_before_pni() {
        let mut rng = rand::thread_rng();
        let key_pair = KeyPair::generate(&mut rng);
        let mut profile_key = [0u8; 32];
        rng.fill_bytes(&mut profile_key);
        let profile_key = ProfileKey::generate(profile_key);
        let mut signaling_key = [0u8; 52];
        rng.fill_bytes(&mut signaling_key);

        // this is before public_key and private_key were renamed to aci_public_key and aci_private_key
        // and pni_public_key + pni_private_key were added
        let previous_state = json!({
          "signal_servers": "Production",
          "device_name": "Test",
          "phone_number": {
            "code": {
              "value": 1,
              "source": "plus"
            },
            "national": {
              "value": 5550199,
              "zeros": 0
            },
            "extension": null,
            "carrier": null
          },
          "uuid": "ff9a89d9-8052-4af0-a91d-2a0dfa0c6b95",
          "password": "HelloWorldOfPasswords",
          "signaling_key": base64::encode(signaling_key),
          "device_id": 42,
          "registration_id": 64,
          "private_key": base64::encode(key_pair.private_key.serialize()),
          "public_key": base64::encode(key_pair.public_key.serialize()),
          "profile_key": base64::encode(profile_key.get_bytes()),
        });

        let state: Registered = serde_json::from_value(previous_state).expect("should deserialize");
        assert_eq!(state.aci_public_key, key_pair.public_key);
        assert!(state.aci_private_key == key_pair.private_key);
        assert!(state.pni_public_key.is_none());
    }
}<|MERGE_RESOLUTION|>--- conflicted
+++ resolved
@@ -7,32 +7,21 @@
 
 use futures::{channel::mpsc, channel::oneshot, future, pin_mut, AsyncReadExt, Stream, StreamExt};
 use log::{debug, error, info, trace, warn};
-<<<<<<< HEAD
-use rand::{distributions::Alphanumeric, rngs::StdRng, Rng, RngCore, SeedableRng};
-=======
-use parking_lot::Mutex;
 use rand::{
     distributions::{Alphanumeric, DistString},
     rngs::StdRng,
     RngCore, SeedableRng,
 };
->>>>>>> 1e84c13f
 use serde::{Deserialize, Serialize};
 use url::Url;
 
-use libsignal_service::push_service::{RegistrationMethod, VerificationTransport};
 use libsignal_service::{
     attachment_cipher::decrypt_in_place,
     cipher,
     configuration::{ServiceConfiguration, SignalServers, SignalingKey},
     content::{ContentBody, DataMessage, DataMessageFlags, Metadata, SyncMessage},
-<<<<<<< HEAD
     groups_v2::{Group, GroupsManager, InMemoryCredentialsCache},
     messagepipe::{MessagePipe, ServiceCredentials},
-=======
-    groups_v2::{decrypt_group, Group, GroupsManager, InMemoryCredentialsCache},
-    messagepipe::ServiceCredentials,
->>>>>>> 1e84c13f
     models::Contact,
     prelude::{phonenumber::PhoneNumber, Content, ProfileKey, PushService, Uuid},
     proto::{
@@ -54,6 +43,10 @@
     },
     websocket::SignalWebSocket,
     AccountManager, Profile, ServiceAddress,
+};
+use libsignal_service::{
+    groups_v2::decrypt_group,
+    push_service::{RegistrationMethod, VerificationTransport},
 };
 use libsignal_service_hyper::push_service::HyperPushService;
 
@@ -846,28 +839,8 @@
         &mut self,
     ) -> Result<impl Stream<Item = Result<Envelope, ServiceError>>, Error<C::Error>> {
         let credentials = self.credentials()?.ok_or(Error::NotYetRegisteredError)?;
-<<<<<<< HEAD
         let ws = self.identified_websocket().await?;
         let pipe = MessagePipe::from_socket(ws, credentials);
-=======
-        let allow_stories = false;
-        let pipe = MessageReceiver::new(self.push_service()?)
-            .create_message_pipe(credentials, allow_stories)
-            .await?;
-
-        let service_configuration: ServiceConfiguration = self.state.signal_servers.into();
-        let mut unidentified_push_service =
-            HyperPushService::new(service_configuration, None, crate::USER_AGENT.to_string());
-        let unidentified_ws = unidentified_push_service
-            .ws("/v1/websocket/", &[], None, false)
-            .await?;
-        self.state.identified_websocket.lock().replace(pipe.ws());
-        self.state
-            .unidentified_websocket
-            .lock()
-            .replace(unidentified_ws);
-
->>>>>>> 1e84c13f
         Ok(pipe.stream())
     }
 
@@ -1261,7 +1234,7 @@
 
         let ws = self
             .identified_push_service()?
-            .ws("/v1/websocket/", self.credentials()?, true)
+            .ws("/v1/websocket/", &[], self.credentials()?, true)
             .await?;
         self.state.identified_websocket.replace(Some(ws.clone()));
         Ok(ws)
@@ -1274,7 +1247,7 @@
         } else {
             let ws = self
                 .unidentified_push_service()?
-                .ws("/v1/websocket/", None, true)
+                .ws("/v1/websocket/", &[], None, true)
                 .await?;
             self.state.unidentified_websocket.replace(Some(ws.clone()));
             Ok(ws)
@@ -1287,23 +1260,6 @@
             uuid: self.state.service_ids.aci,
         };
 
-<<<<<<< HEAD
-=======
-        let identified_websocket = self
-            .state
-            .identified_websocket
-            .lock()
-            .clone()
-            .ok_or(Error::MessagePipeNotStarted)?;
-
-        let service_configuration: ServiceConfiguration = self.state.signal_servers.into();
-        let mut unidentified_push_service =
-            HyperPushService::new(service_configuration, None, crate::USER_AGENT.to_string());
-        let unidentified_websocket = unidentified_push_service
-            .ws("/v1/websocket/", &[], None, false)
-            .await?;
-
->>>>>>> 1e84c13f
         Ok(MessageSender::new(
             self.identified_websocket().await?,
             self.unidentified_websocket().await?,
